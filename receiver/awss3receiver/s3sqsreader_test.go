--- conflicted
+++ resolved
@@ -96,12 +96,9 @@
 		assert.NoError(t, err)
 
 		// check all defaults are set
-<<<<<<< HEAD
-		assert.True(t, r.deleteMessages)
-=======
 		assert.Equal(t, int32(10), r.maxNumberOfMessages)
 		assert.Equal(t, int32(20), r.waitTimeSeconds)
->>>>>>> 8da343c5
+        assert.True(t, r.deleteMessages)
 	})
 
 	t.Run("override non-default config", func(t *testing.T) {
@@ -113,14 +110,9 @@
 			SQS: &SQSConfig{
 				QueueURL:            "https://sqs.us-east-1.amazonaws.com/123456789012/test-queue",
 				Region:              "us-east-1",
-<<<<<<< HEAD
-				MaxNumberOfMessages: 5,
-				WaitTimeSeconds:     10,
-				DeleteMessages:      aws.Bool(false),
-=======
 				MaxNumberOfMessages: aws.Int64(5),
 				WaitTimeSeconds:     aws.Int64(10),
->>>>>>> 8da343c5
+				DeleteMessages:      aws.Bool(false),
 			},
 		}
 
@@ -129,10 +121,7 @@
 		assert.NoError(t, err)
 		assert.Equal(t, int32(5), r.maxNumberOfMessages)
 		assert.Equal(t, int32(10), r.waitTimeSeconds)
-<<<<<<< HEAD
 		assert.False(t, r.deleteMessages)
-=======
->>>>>>> 8da343c5
 	})
 }
 
